--- conflicted
+++ resolved
@@ -11,25 +11,6 @@
     """
     Base class for online datasets that can be automatically downloaded.
 
-<<<<<<< HEAD
-    Args:
-        dbpath (str): path to directory containing database.
-        subset (list, optional): indices to subset. Set to None for entire database.
-        available_properties (list, optional): complete set of physical properties
-            that are contained in the database.
-        load_only (list, optional): reduced set of properties to be loaded
-        units (list, optional): definition of units for all available properties
-        environment_provider (spk.environment.BaseEnvironmentProvider): define how
-            neighborhood is calculated
-            (default=spk.environment.SimpleEnvironmentProvider).
-        collect_triples (bool, optional): Set to True if angular features are
-        needed.
-        centering_function (callable or None): Function for calculating center of
-            molecule (center of mass/geometry/...). Center will be subtracted from
-            positions.
-        download (bool): If true, automatically download dataset
-            if it does not exist.
-=======
         Args:
             dbpath (str): path to directory containing database.
             subset (list, optional): Deprecated! Do not use! Subsets are created with
@@ -48,8 +29,6 @@
                 positions.
             download (bool): If true, automatically download dataset
                 if it does not exist.
->>>>>>> 10bd7734
-
     """
 
     def __init__(
